--- conflicted
+++ resolved
@@ -1,84 +1,80 @@
-﻿using Lidgren.Network;
-using SS13_Shared;
-using SS13_Shared.GO;
-
-namespace SGO
-{
-    public class HealthComponent : DamageableComponent
-    {
-<<<<<<< HEAD
-        public override void HandleInstantiationMessage(NetConnection netConnection)
-=======
-        public HealthComponent()
-            : base()
-        {
-        }
-
-        public override void HandleInstantiationMessage(NetConnection netConnection)
-        {
-            SendHealthUpdate(netConnection);
-        }
-
-        protected override void ApplyDamage(Entity damager, int damageamount, DamageType damType)
-        {
-            base.ApplyDamage(damager, damageamount, damType);
-            SendHealthUpdate();
-        }
-
-        public override void Update(float frameTime)
->>>>>>> 001e08b3
-        {
-            base.Update(frameTime);
-        }
-
-        public override void HandleNetworkMessage(IncomingEntityComponentMessage message, NetConnection client)
-        {
-            var type = (ComponentMessageType) message.MessageParameters[0];
-
-            switch (type)
-            {
-                case (ComponentMessageType.HealthStatus):
-                    SendHealthUpdate(client);
-                    break;
-            }
-        }
-
-        public override ComponentReplyMessage RecieveMessage(object sender, ComponentMessageType type,
-                                                             params object[] list)
-        {
-            ComponentReplyMessage reply = base.RecieveMessage(sender, type, list);
-
-            if (sender == this)
-                return ComponentReplyMessage.Empty;
-
-            switch (type)
-            {
-                case ComponentMessageType.GetCurrentHealth:
-                    var reply2 = new ComponentReplyMessage(ComponentMessageType.CurrentHealth, GetHealth(),
-                                                           GetMaxHealth());
-                    reply = reply2;
-                    break;
-            }
-
-            return reply;
-        }
-
-        protected override void ApplyDamage(int p)
-        {
-            base.ApplyDamage(p);
-            SendHealthUpdate();
-        }
-
-        protected override void SendHealthUpdate()
-        {
-            SendHealthUpdate(null);
-        }
-
-        protected override void SendHealthUpdate(NetConnection client)
-        {
-            float health = GetHealth();
-            Owner.SendComponentNetworkMessage(this, NetDeliveryMethod.ReliableOrdered, client != null ? client : null,
-                                              ComponentMessageType.HealthStatus, health, maxHealth);
-        }
-    }
+﻿using Lidgren.Network;
+using SS13_Shared;
+using SS13_Shared.GO;
+
+namespace SGO
+{
+    public class HealthComponent : DamageableComponent
+    {
+        public HealthComponent()
+            : base()
+        {
+        }
+
+        public override void HandleInstantiationMessage(NetConnection netConnection)
+        {
+            SendHealthUpdate(netConnection);
+        }
+
+        protected override void ApplyDamage(Entity damager, int damageamount, DamageType damType)
+        {
+            base.ApplyDamage(damager, damageamount, damType);
+            SendHealthUpdate();
+        }
+
+        public override void Update(float frameTime)
+        {
+            base.Update(frameTime);
+        }
+
+        public override void HandleNetworkMessage(IncomingEntityComponentMessage message, NetConnection client)
+        {
+            var type = (ComponentMessageType) message.MessageParameters[0];
+
+            switch (type)
+            {
+                case (ComponentMessageType.HealthStatus):
+                    SendHealthUpdate(client);
+                    break;
+            }
+        }
+
+        public override ComponentReplyMessage RecieveMessage(object sender, ComponentMessageType type,
+                                                             params object[] list)
+        {
+            ComponentReplyMessage reply = base.RecieveMessage(sender, type, list);
+
+            if (sender == this)
+                return ComponentReplyMessage.Empty;
+
+            switch (type)
+            {
+                case ComponentMessageType.GetCurrentHealth:
+                    var reply2 = new ComponentReplyMessage(ComponentMessageType.CurrentHealth, GetHealth(),
+                                                           GetMaxHealth());
+                    reply = reply2;
+                    break;
+            }
+
+            return reply;
+        }
+
+        protected override void ApplyDamage(int p)
+        {
+            base.ApplyDamage(p);
+            SendHealthUpdate();
+        }
+
+        protected override void SendHealthUpdate()
+        {
+            SendHealthUpdate(null);
+        }
+
+        protected override void SendHealthUpdate(NetConnection client)
+        {
+            float health = GetHealth();
+            Owner.SendComponentNetworkMessage(this, NetDeliveryMethod.ReliableOrdered, client != null ? client : null,
+                                              ComponentMessageType.HealthStatus, health, maxHealth);
+        }
+    }
 }